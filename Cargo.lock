# This file is automatically @generated by Cargo.
# It is not intended for manual editing.
version = 3

[[package]]
name = "ahash"
version = "0.3.8"
source = "registry+https://github.com/rust-lang/crates.io-index"
checksum = "e8fd72866655d1904d6b0997d0b07ba561047d070fbe29de039031c641b61217"

[[package]]
name = "aho-corasick"
version = "0.7.20"
source = "registry+https://github.com/rust-lang/crates.io-index"
checksum = "cc936419f96fa211c1b9166887b38e5e40b19958e5b895be7c1f93adec7071ac"
dependencies = [
 "memchr",
]

[[package]]
name = "autocfg"
version = "1.1.0"
source = "registry+https://github.com/rust-lang/crates.io-index"
checksum = "d468802bab17cbc0cc575e9b053f41e72aa36bfa6b7f55e3529ffa43161b97fa"

[[package]]
name = "bincode"
version = "1.3.3"
source = "registry+https://github.com/rust-lang/crates.io-index"
checksum = "b1f45e9417d87227c7a56d22e471c6206462cba514c7590c09aff4cf6d1ddcad"
dependencies = [
 "serde",
]

[[package]]
name = "bindgen"
version = "0.64.0"
source = "registry+https://github.com/rust-lang/crates.io-index"
checksum = "c4243e6031260db77ede97ad86c27e501d646a27ab57b59a574f725d98ab1fb4"
dependencies = [
 "bitflags",
 "cexpr",
 "clang-sys",
 "lazy_static",
 "lazycell",
 "log",
 "peeking_take_while",
 "proc-macro2",
 "quote",
 "regex",
 "rustc-hash",
 "shlex",
 "syn 1.0.109",
 "which",
]

[[package]]
name = "bitflags"
version = "1.3.2"
source = "registry+https://github.com/rust-lang/crates.io-index"
checksum = "bef38d45163c2f1dde094a7dfd33ccf595c92905c8f8f4fdc18d06fb1037718a"

[[package]]
name = "bytemuck"
version = "1.13.1"
source = "registry+https://github.com/rust-lang/crates.io-index"
checksum = "17febce684fd15d89027105661fec94afb475cb995fbc59d2865198446ba2eea"

[[package]]
name = "cc"
version = "1.0.79"
source = "registry+https://github.com/rust-lang/crates.io-index"
checksum = "50d30906286121d95be3d479533b458f87493b30a4b5f79a607db8f5d11aa91f"
dependencies = [
 "jobserver",
]

[[package]]
name = "cexpr"
version = "0.6.0"
source = "registry+https://github.com/rust-lang/crates.io-index"
checksum = "6fac387a98bb7c37292057cffc56d62ecb629900026402633ae9160df93a8766"
dependencies = [
 "nom",
]

[[package]]
name = "cfg-if"
version = "1.0.0"
source = "registry+https://github.com/rust-lang/crates.io-index"
checksum = "baf1de4339761588bc0619e3cbc0120ee582ebb74b53b4efbf79117bd2da40fd"

[[package]]
name = "clang-sys"
version = "1.6.1"
source = "registry+https://github.com/rust-lang/crates.io-index"
checksum = "c688fc74432808e3eb684cae8830a86be1d66a2bd58e1f248ed0960a590baf6f"
dependencies = [
 "glob",
 "libc",
 "libloading",
]

[[package]]
name = "clap"
version = "4.1.8"
source = "registry+https://github.com/rust-lang/crates.io-index"
checksum = "c3d7ae14b20b94cb02149ed21a86c423859cbe18dc7ed69845cace50e52b40a5"
dependencies = [
 "bitflags",
 "clap_derive",
 "clap_lex",
 "is-terminal",
 "once_cell",
 "strsim",
 "termcolor",
]

[[package]]
name = "clap_derive"
version = "4.1.8"
source = "registry+https://github.com/rust-lang/crates.io-index"
checksum = "44bec8e5c9d09e439c4335b1af0abaab56dcf3b94999a936e1bb47b9134288f0"
dependencies = [
 "heck",
 "proc-macro-error",
 "proc-macro2",
 "quote",
 "syn 1.0.109",
]

[[package]]
name = "clap_lex"
version = "0.3.2"
source = "registry+https://github.com/rust-lang/crates.io-index"
checksum = "350b9cf31731f9957399229e9b2adc51eeabdfbe9d71d9a0552275fd12710d09"
dependencies = [
 "os_str_bytes",
]

[[package]]
name = "clipboard-win"
version = "4.5.0"
source = "registry+https://github.com/rust-lang/crates.io-index"
checksum = "7191c27c2357d9b7ef96baac1773290d4ca63b24205b82a3fd8a0637afcf0362"
dependencies = [
 "error-code",
 "str-buf",
 "winapi",
]

[[package]]
<<<<<<< HEAD
name = "crunchy"
version = "0.2.2"
source = "registry+https://github.com/rust-lang/crates.io-index"
checksum = "7a81dae078cea95a014a339291cec439d2f232ebe854a9d672b796c6afafa9b7"
=======
name = "crossbeam-channel"
version = "0.5.7"
source = "registry+https://github.com/rust-lang/crates.io-index"
checksum = "cf2b3e8478797446514c91ef04bafcb59faba183e621ad488df88983cc14128c"
dependencies = [
 "cfg-if",
 "crossbeam-utils",
]

[[package]]
name = "crossbeam-deque"
version = "0.8.3"
source = "registry+https://github.com/rust-lang/crates.io-index"
checksum = "ce6fd6f855243022dcecf8702fef0c297d4338e226845fe067f6341ad9fa0cef"
dependencies = [
 "cfg-if",
 "crossbeam-epoch",
 "crossbeam-utils",
]

[[package]]
name = "crossbeam-epoch"
version = "0.9.14"
source = "registry+https://github.com/rust-lang/crates.io-index"
checksum = "46bd5f3f85273295a9d14aedfb86f6aadbff6d8f5295c4a9edb08e819dcf5695"
dependencies = [
 "autocfg",
 "cfg-if",
 "crossbeam-utils",
 "memoffset",
 "scopeguard",
]

[[package]]
name = "crossbeam-utils"
version = "0.8.15"
source = "registry+https://github.com/rust-lang/crates.io-index"
checksum = "3c063cd8cc95f5c377ed0d4b49a4b21f632396ff690e8470c29b3359b346984b"
dependencies = [
 "cfg-if",
]

[[package]]
name = "csv"
version = "1.2.1"
source = "registry+https://github.com/rust-lang/crates.io-index"
checksum = "0b015497079b9a9d69c02ad25de6c0a6edef051ea6360a327d0bd05802ef64ad"
dependencies = [
 "csv-core",
 "itoa",
 "ryu",
 "serde",
]

[[package]]
name = "csv-core"
version = "0.1.10"
source = "registry+https://github.com/rust-lang/crates.io-index"
checksum = "2b2466559f260f48ad25fe6317b3c8dac77b5bdb5763ac7d9d6103530663bc90"
dependencies = [
 "memchr",
]
>>>>>>> 44ddfe8e

[[package]]
name = "dirs-next"
version = "2.0.0"
source = "registry+https://github.com/rust-lang/crates.io-index"
checksum = "b98cf8ebf19c3d1b223e151f99a4f9f0690dca41414773390fc824184ac833e1"
dependencies = [
 "cfg-if",
 "dirs-sys-next",
]

[[package]]
name = "dirs-sys-next"
version = "0.1.2"
source = "registry+https://github.com/rust-lang/crates.io-index"
checksum = "4ebda144c4fe02d1f7ea1a7d9641b6fc6b580adcfa024ae48797ecdeb6825b4d"
dependencies = [
 "libc",
 "redox_users",
 "winapi",
]

[[package]]
name = "either"
version = "1.8.1"
source = "registry+https://github.com/rust-lang/crates.io-index"
checksum = "7fcaabb2fef8c910e7f4c7ce9f67a1283a1715879a7c230ca9d6d1ae31f16d91"

[[package]]
name = "endian-type"
version = "0.1.2"
source = "registry+https://github.com/rust-lang/crates.io-index"
checksum = "c34f04666d835ff5d62e058c3995147c06f42fe86ff053337632bca83e42702d"

[[package]]
name = "env_logger"
version = "0.10.0"
source = "registry+https://github.com/rust-lang/crates.io-index"
checksum = "85cdab6a89accf66733ad5a1693a4dcced6aeff64602b634530dd73c1f3ee9f0"
dependencies = [
 "humantime",
 "is-terminal",
 "log",
 "regex",
 "termcolor",
]

[[package]]
name = "errno"
version = "0.2.8"
source = "registry+https://github.com/rust-lang/crates.io-index"
checksum = "f639046355ee4f37944e44f60642c6f3a7efa3cf6b78c78a0d989a8ce6c396a1"
dependencies = [
 "errno-dragonfly",
 "libc",
 "winapi",
]

[[package]]
name = "errno-dragonfly"
version = "0.1.2"
source = "registry+https://github.com/rust-lang/crates.io-index"
checksum = "aa68f1b12764fab894d2755d2518754e71b4fd80ecfb822714a1206c2aab39bf"
dependencies = [
 "cc",
 "libc",
]

[[package]]
name = "error-code"
version = "2.3.1"
source = "registry+https://github.com/rust-lang/crates.io-index"
checksum = "64f18991e7bf11e7ffee451b5318b5c1a73c52d0d0ada6e5a3017c8c1ced6a21"
dependencies = [
 "libc",
 "str-buf",
]

[[package]]
name = "fd-lock"
version = "3.0.10"
source = "registry+https://github.com/rust-lang/crates.io-index"
checksum = "8ef1a30ae415c3a691a4f41afddc2dbcd6d70baf338368d85ebc1e8ed92cedb9"
dependencies = [
 "cfg-if",
 "rustix",
 "windows-sys",
]

[[package]]
name = "generate-ggml-bindings"
version = "0.1.0"
dependencies = [
 "bindgen",
]

[[package]]
name = "getrandom"
version = "0.2.8"
source = "registry+https://github.com/rust-lang/crates.io-index"
checksum = "c05aeb6a22b8f62540c194aac980f2115af067bfe15a0734d7277a768d396b31"
dependencies = [
 "cfg-if",
 "libc",
 "wasi",
]

[[package]]
name = "ggml"
version = "0.1.0"
dependencies = [
 "ggml-sys",
]

[[package]]
name = "ggml-sys"
version = "0.1.0"
dependencies = [
 "cc",
]

[[package]]
<<<<<<< HEAD
name = "half"
version = "2.2.1"
source = "registry+https://github.com/rust-lang/crates.io-index"
checksum = "02b4af3693f1b705df946e9fe5631932443781d0aabb423b62fcd4d73f6d2fd0"
dependencies = [
 "crunchy",
=======
name = "glob"
version = "0.3.1"
source = "registry+https://github.com/rust-lang/crates.io-index"
checksum = "d2fabcfbdc87f4758337ca535fb41a6d701b65693ce38287d856d1674551ec9b"

[[package]]
name = "hashbrown"
version = "0.7.2"
source = "registry+https://github.com/rust-lang/crates.io-index"
checksum = "96282e96bfcd3da0d3aa9938bedf1e50df3269b6db08b4876d2da0bb1a0841cf"
dependencies = [
 "ahash",
 "autocfg",
>>>>>>> 44ddfe8e
]

[[package]]
name = "heck"
version = "0.4.1"
source = "registry+https://github.com/rust-lang/crates.io-index"
checksum = "95505c38b4572b2d910cecb0281560f54b440a19336cbbcb27bf6ce6adc6f5a8"

[[package]]
name = "hermit-abi"
version = "0.2.6"
source = "registry+https://github.com/rust-lang/crates.io-index"
checksum = "ee512640fe35acbfb4bb779db6f0d80704c2cacfa2e39b601ef3e3f47d1ae4c7"
dependencies = [
 "libc",
]

[[package]]
name = "hermit-abi"
version = "0.3.1"
source = "registry+https://github.com/rust-lang/crates.io-index"
checksum = "fed44880c466736ef9a5c5b5facefb5ed0785676d0c02d612db14e54f0d84286"

[[package]]
name = "humantime"
version = "2.1.0"
source = "registry+https://github.com/rust-lang/crates.io-index"
checksum = "9a3a5bfb195931eeb336b2a7b4d761daec841b97f947d34394601737a7bba5e4"

[[package]]
name = "io-lifetimes"
version = "1.0.6"
source = "registry+https://github.com/rust-lang/crates.io-index"
checksum = "cfa919a82ea574332e2de6e74b4c36e74d41982b335080fa59d4ef31be20fdf3"
dependencies = [
 "libc",
 "windows-sys",
]

[[package]]
name = "is-terminal"
version = "0.4.4"
source = "registry+https://github.com/rust-lang/crates.io-index"
checksum = "21b6b32576413a8e69b90e952e4a026476040d81017b80445deda5f2d3921857"
dependencies = [
 "hermit-abi 0.3.1",
 "io-lifetimes",
 "rustix",
 "windows-sys",
]

[[package]]
name = "itertools"
version = "0.8.2"
source = "registry+https://github.com/rust-lang/crates.io-index"
checksum = "f56a2d0bc861f9165be4eb3442afd3c236d8a98afd426f65d92324ae1091a484"
dependencies = [
 "either",
]

[[package]]
name = "itoa"
version = "1.0.6"
source = "registry+https://github.com/rust-lang/crates.io-index"
checksum = "453ad9f582a441959e5f0d088b02ce04cfe8d51a8eaf077f12ac6d3e94164ca6"

[[package]]
name = "jobserver"
version = "0.1.26"
source = "registry+https://github.com/rust-lang/crates.io-index"
checksum = "936cfd212a0155903bcbc060e316fb6cc7cbf2e1907329391ebadc1fe0ce77c2"
dependencies = [
 "libc",
]

[[package]]
name = "lazy_static"
version = "1.4.0"
source = "registry+https://github.com/rust-lang/crates.io-index"
checksum = "e2abad23fbc42b3700f2f279844dc832adb2b2eb069b2df918f455c4e18cc646"

[[package]]
name = "lazycell"
version = "1.3.0"
source = "registry+https://github.com/rust-lang/crates.io-index"
checksum = "830d08ce1d1d941e6b30645f1a0eb5643013d835ce3779a5fc208261dbe10f55"

[[package]]
name = "libc"
version = "0.2.140"
source = "registry+https://github.com/rust-lang/crates.io-index"
checksum = "99227334921fae1a979cf0bfdfcc6b3e5ce376ef57e16fb6fb3ea2ed6095f80c"

[[package]]
name = "libloading"
version = "0.7.4"
source = "registry+https://github.com/rust-lang/crates.io-index"
checksum = "b67380fd3b2fbe7527a606e18729d21c6f3951633d0500574c4dc22d2d638b9f"
dependencies = [
 "cfg-if",
 "winapi",
]

[[package]]
name = "linux-raw-sys"
version = "0.1.4"
source = "registry+https://github.com/rust-lang/crates.io-index"
checksum = "f051f77a7c8e6957c0696eac88f26b0117e54f52d3fc682ab19397a8812846a4"

[[package]]
name = "llama-cli"
version = "0.1.0"
dependencies = [
 "clap",
 "env_logger",
 "llama-rs",
 "log",
 "num_cpus",
 "once_cell",
 "rand",
 "rustyline",
 "spinners",
 "zstd",
]

[[package]]
name = "llama-rs"
version = "0.1.0"
dependencies = [
 "bincode",
 "bytemuck",
<<<<<<< HEAD
 "ggml-raw",
 "half",
=======
 "ggml",
>>>>>>> 44ddfe8e
 "partial_sort",
 "protobuf",
 "rand",
 "rust_tokenizers",
 "serde",
 "serde_bytes",
 "serde_json",
 "thiserror",
]

[[package]]
name = "log"
version = "0.4.17"
source = "registry+https://github.com/rust-lang/crates.io-index"
checksum = "abb12e687cfb44aa40f41fc3978ef76448f9b6038cad6aef4259d3c095a2382e"
dependencies = [
 "cfg-if",
]

[[package]]
name = "maplit"
version = "1.0.2"
source = "registry+https://github.com/rust-lang/crates.io-index"
checksum = "3e2e65a1a2e43cfcb47a895c4c8b10d1f4a61097f9f254f183aee60cad9c651d"

[[package]]
name = "memchr"
version = "2.5.0"
source = "registry+https://github.com/rust-lang/crates.io-index"
checksum = "2dffe52ecf27772e601905b7522cb4ef790d2cc203488bbd0e2fe85fcb74566d"

[[package]]
name = "memoffset"
version = "0.8.0"
source = "registry+https://github.com/rust-lang/crates.io-index"
checksum = "d61c719bcfbcf5d62b3a09efa6088de8c54bc0bfcd3ea7ae39fcc186108b8de1"
dependencies = [
 "autocfg",
]

[[package]]
name = "minimal-lexical"
version = "0.2.1"
source = "registry+https://github.com/rust-lang/crates.io-index"
checksum = "68354c5c6bd36d73ff3feceb05efa59b6acb7626617f4962be322a825e61f79a"

[[package]]
name = "nibble_vec"
version = "0.1.0"
source = "registry+https://github.com/rust-lang/crates.io-index"
checksum = "77a5d83df9f36fe23f0c3648c6bbb8b0298bb5f1939c8f2704431371f4b84d43"
dependencies = [
 "smallvec",
]

[[package]]
name = "nix"
version = "0.26.2"
source = "registry+https://github.com/rust-lang/crates.io-index"
checksum = "bfdda3d196821d6af13126e40375cdf7da646a96114af134d5f417a9a1dc8e1a"
dependencies = [
 "bitflags",
 "cfg-if",
 "libc",
 "static_assertions",
]

[[package]]
name = "nom"
version = "7.1.3"
source = "registry+https://github.com/rust-lang/crates.io-index"
checksum = "d273983c5a657a70a3e8f2a01329822f3b8c8172b73826411a55751e404a0a4a"
dependencies = [
 "memchr",
 "minimal-lexical",
]

[[package]]
name = "num_cpus"
version = "1.15.0"
source = "registry+https://github.com/rust-lang/crates.io-index"
checksum = "0fac9e2da13b5eb447a6ce3d392f23a29d8694bff781bf03a16cd9ac8697593b"
dependencies = [
 "hermit-abi 0.2.6",
 "libc",
]

[[package]]
name = "once_cell"
version = "1.17.1"
source = "registry+https://github.com/rust-lang/crates.io-index"
checksum = "b7e5500299e16ebb147ae15a00a942af264cf3688f47923b8fc2cd5858f23ad3"

[[package]]
name = "os_str_bytes"
version = "6.4.1"
source = "registry+https://github.com/rust-lang/crates.io-index"
checksum = "9b7820b9daea5457c9f21c69448905d723fbd21136ccf521748f23fd49e723ee"

[[package]]
name = "partial_sort"
version = "0.2.0"
source = "registry+https://github.com/rust-lang/crates.io-index"
checksum = "7924d1d0ad836f665c9065e26d016c673ece3993f30d340068b16f282afc1156"

[[package]]
name = "peeking_take_while"
version = "0.1.2"
source = "registry+https://github.com/rust-lang/crates.io-index"
checksum = "19b17cddbe7ec3f8bc800887bab5e717348c95ea2ca0b1bf0837fb964dc67099"

[[package]]
name = "pkg-config"
version = "0.3.26"
source = "registry+https://github.com/rust-lang/crates.io-index"
checksum = "6ac9a59f73473f1b8d852421e59e64809f025994837ef743615c6d0c5b305160"

[[package]]
name = "ppv-lite86"
version = "0.2.17"
source = "registry+https://github.com/rust-lang/crates.io-index"
checksum = "5b40af805b3121feab8a3c29f04d8ad262fa8e0561883e7653e024ae4479e6de"

[[package]]
name = "proc-macro-error"
version = "1.0.4"
source = "registry+https://github.com/rust-lang/crates.io-index"
checksum = "da25490ff9892aab3fcf7c36f08cfb902dd3e71ca0f9f9517bea02a73a5ce38c"
dependencies = [
 "proc-macro-error-attr",
 "proc-macro2",
 "quote",
 "syn 1.0.109",
 "version_check",
]

[[package]]
name = "proc-macro-error-attr"
version = "1.0.4"
source = "registry+https://github.com/rust-lang/crates.io-index"
checksum = "a1be40180e52ecc98ad80b184934baf3d0d29f979574e439af5a55274b35f869"
dependencies = [
 "proc-macro2",
 "quote",
 "version_check",
]

[[package]]
name = "proc-macro2"
version = "1.0.52"
source = "registry+https://github.com/rust-lang/crates.io-index"
checksum = "1d0e1ae9e836cc3beddd63db0df682593d7e2d3d891ae8c9083d2113e1744224"
dependencies = [
 "unicode-ident",
]

[[package]]
name = "protobuf"
version = "2.14.0"
source = "registry+https://github.com/rust-lang/crates.io-index"
checksum = "8e86d370532557ae7573551a1ec8235a0f8d6cb276c7c9e6aa490b511c447485"

[[package]]
name = "quote"
version = "1.0.25"
source = "registry+https://github.com/rust-lang/crates.io-index"
checksum = "5308e8208729c3e1504a6cfad0d5daacc4614c9a2e65d1ea312a34b5cb00fe84"
dependencies = [
 "proc-macro2",
]

[[package]]
name = "radix_trie"
version = "0.2.1"
source = "registry+https://github.com/rust-lang/crates.io-index"
checksum = "c069c179fcdc6a2fe24d8d18305cf085fdbd4f922c041943e203685d6a1c58fd"
dependencies = [
 "endian-type",
 "nibble_vec",
]

[[package]]
name = "rand"
version = "0.8.5"
source = "registry+https://github.com/rust-lang/crates.io-index"
checksum = "34af8d1a0e25924bc5b7c43c079c942339d8f0a8b57c39049bef581b46327404"
dependencies = [
 "libc",
 "rand_chacha",
 "rand_core",
]

[[package]]
name = "rand_chacha"
version = "0.3.1"
source = "registry+https://github.com/rust-lang/crates.io-index"
checksum = "e6c10a63a0fa32252be49d21e7709d4d4baf8d231c2dbce1eaa8141b9b127d88"
dependencies = [
 "ppv-lite86",
 "rand_core",
]

[[package]]
name = "rand_core"
version = "0.6.4"
source = "registry+https://github.com/rust-lang/crates.io-index"
checksum = "ec0be4795e2f6a28069bec0b5ff3e2ac9bafc99e6a9a7dc3547996c5c816922c"
dependencies = [
 "getrandom",
]

[[package]]
name = "rayon"
version = "1.7.0"
source = "registry+https://github.com/rust-lang/crates.io-index"
checksum = "1d2df5196e37bcc87abebc0053e20787d73847bb33134a69841207dd0a47f03b"
dependencies = [
 "either",
 "rayon-core",
]

[[package]]
name = "rayon-core"
version = "1.11.0"
source = "registry+https://github.com/rust-lang/crates.io-index"
checksum = "4b8f95bd6966f5c87776639160a66bd8ab9895d9d4ab01ddba9fc60661aebe8d"
dependencies = [
 "crossbeam-channel",
 "crossbeam-deque",
 "crossbeam-utils",
 "num_cpus",
]

[[package]]
name = "redox_syscall"
version = "0.2.16"
source = "registry+https://github.com/rust-lang/crates.io-index"
checksum = "fb5a58c1855b4b6819d59012155603f0b22ad30cad752600aadfcb695265519a"
dependencies = [
 "bitflags",
]

[[package]]
name = "redox_users"
version = "0.4.3"
source = "registry+https://github.com/rust-lang/crates.io-index"
checksum = "b033d837a7cf162d7993aded9304e30a83213c648b6e389db233191f891e5c2b"
dependencies = [
 "getrandom",
 "redox_syscall",
 "thiserror",
]

[[package]]
name = "regex"
version = "1.7.1"
source = "registry+https://github.com/rust-lang/crates.io-index"
checksum = "48aaa5748ba571fb95cd2c85c09f629215d3a6ece942baa100950af03a34f733"
dependencies = [
 "aho-corasick",
 "memchr",
 "regex-syntax",
]

[[package]]
name = "regex-syntax"
version = "0.6.28"
source = "registry+https://github.com/rust-lang/crates.io-index"
checksum = "456c603be3e8d448b072f410900c09faf164fbce2d480456f50eea6e25f9c848"

[[package]]
name = "rust_tokenizers"
version = "3.1.6"
source = "registry+https://github.com/rust-lang/crates.io-index"
checksum = "77c4313059ea8764ff2743ffaaa42fba0e4d5f8ff12febe4f3c74d598f629f62"
dependencies = [
 "csv",
 "hashbrown",
 "itertools",
 "lazy_static",
 "protobuf",
 "rayon",
 "regex",
 "serde",
 "serde_json",
 "unicode-normalization",
 "unicode-normalization-alignments",
]

[[package]]
name = "rustc-hash"
version = "1.1.0"
source = "registry+https://github.com/rust-lang/crates.io-index"
checksum = "08d43f7aa6b08d49f382cde6a7982047c3426db949b1424bc4b7ec9ae12c6ce2"

[[package]]
name = "rustix"
version = "0.36.9"
source = "registry+https://github.com/rust-lang/crates.io-index"
checksum = "fd5c6ff11fecd55b40746d1995a02f2eb375bf8c00d192d521ee09f42bef37bc"
dependencies = [
 "bitflags",
 "errno",
 "io-lifetimes",
 "libc",
 "linux-raw-sys",
 "windows-sys",
]

[[package]]
name = "rustversion"
version = "1.0.12"
source = "registry+https://github.com/rust-lang/crates.io-index"
checksum = "4f3208ce4d8448b3f3e7d168a73f5e0c43a61e32930de3bceeccedb388b6bf06"

[[package]]
name = "rustyline"
version = "11.0.0"
source = "registry+https://github.com/rust-lang/crates.io-index"
checksum = "5dfc8644681285d1fb67a467fb3021bfea306b99b4146b166a1fe3ada965eece"
dependencies = [
 "bitflags",
 "cfg-if",
 "clipboard-win",
 "dirs-next",
 "fd-lock",
 "libc",
 "log",
 "memchr",
 "nix",
 "radix_trie",
 "scopeguard",
 "unicode-segmentation",
 "unicode-width",
 "utf8parse",
 "winapi",
]

[[package]]
name = "ryu"
version = "1.0.13"
source = "registry+https://github.com/rust-lang/crates.io-index"
checksum = "f91339c0467de62360649f8d3e185ca8de4224ff281f66000de5eb2a77a79041"

[[package]]
name = "scopeguard"
version = "1.1.0"
source = "registry+https://github.com/rust-lang/crates.io-index"
checksum = "d29ab0c6d3fc0ee92fe66e2d99f700eab17a8d57d1c1d3b748380fb20baa78cd"

[[package]]
name = "serde"
version = "1.0.158"
source = "registry+https://github.com/rust-lang/crates.io-index"
checksum = "771d4d9c4163ee138805e12c710dd365e4f44be8be0503cb1bb9eb989425d9c9"
dependencies = [
 "serde_derive",
]

[[package]]
name = "serde_bytes"
version = "0.11.9"
source = "registry+https://github.com/rust-lang/crates.io-index"
checksum = "416bda436f9aab92e02c8e10d49a15ddd339cea90b6e340fe51ed97abb548294"
dependencies = [
 "serde",
]

[[package]]
name = "serde_derive"
version = "1.0.158"
source = "registry+https://github.com/rust-lang/crates.io-index"
checksum = "e801c1712f48475582b7696ac71e0ca34ebb30e09338425384269d9717c62cad"
dependencies = [
 "proc-macro2",
 "quote",
 "syn 2.0.10",
]

[[package]]
name = "serde_json"
version = "1.0.94"
source = "registry+https://github.com/rust-lang/crates.io-index"
checksum = "1c533a59c9d8a93a09c6ab31f0fd5e5f4dd1b8fc9434804029839884765d04ea"
dependencies = [
 "itoa",
 "ryu",
 "serde",
]

[[package]]
name = "shlex"
version = "1.1.0"
source = "registry+https://github.com/rust-lang/crates.io-index"
checksum = "43b2853a4d09f215c24cc5489c992ce46052d359b5109343cbafbf26bc62f8a3"

[[package]]
name = "smallvec"
version = "1.10.0"
source = "registry+https://github.com/rust-lang/crates.io-index"
checksum = "a507befe795404456341dfab10cef66ead4c041f62b8b11bbb92bffe5d0953e0"

[[package]]
name = "spinners"
version = "4.1.0"
source = "registry+https://github.com/rust-lang/crates.io-index"
checksum = "08615eea740067d9899969bc2891c68a19c315cb1f66640af9a9ecb91b13bcab"
dependencies = [
 "lazy_static",
 "maplit",
 "strum",
]

[[package]]
name = "static_assertions"
version = "1.1.0"
source = "registry+https://github.com/rust-lang/crates.io-index"
checksum = "a2eb9349b6444b326872e140eb1cf5e7c522154d69e7a0ffb0fb81c06b37543f"

[[package]]
name = "str-buf"
version = "1.0.6"
source = "registry+https://github.com/rust-lang/crates.io-index"
checksum = "9e08d8363704e6c71fc928674353e6b7c23dcea9d82d7012c8faf2a3a025f8d0"

[[package]]
name = "strsim"
version = "0.10.0"
source = "registry+https://github.com/rust-lang/crates.io-index"
checksum = "73473c0e59e6d5812c5dfe2a064a6444949f089e20eec9a2e5506596494e4623"

[[package]]
name = "strum"
version = "0.24.1"
source = "registry+https://github.com/rust-lang/crates.io-index"
checksum = "063e6045c0e62079840579a7e47a355ae92f60eb74daaf156fb1e84ba164e63f"
dependencies = [
 "strum_macros",
]

[[package]]
name = "strum_macros"
version = "0.24.3"
source = "registry+https://github.com/rust-lang/crates.io-index"
checksum = "1e385be0d24f186b4ce2f9982191e7101bb737312ad61c1f2f984f34bcf85d59"
dependencies = [
 "heck",
 "proc-macro2",
 "quote",
 "rustversion",
 "syn 1.0.109",
]

[[package]]
name = "syn"
version = "1.0.109"
source = "registry+https://github.com/rust-lang/crates.io-index"
checksum = "72b64191b275b66ffe2469e8af2c1cfe3bafa67b529ead792a6d0160888b4237"
dependencies = [
 "proc-macro2",
 "quote",
 "unicode-ident",
]

[[package]]
name = "syn"
version = "2.0.10"
source = "registry+https://github.com/rust-lang/crates.io-index"
checksum = "5aad1363ed6d37b84299588d62d3a7d95b5a5c2d9aad5c85609fda12afaa1f40"
dependencies = [
 "proc-macro2",
 "quote",
 "unicode-ident",
]

[[package]]
name = "termcolor"
version = "1.2.0"
source = "registry+https://github.com/rust-lang/crates.io-index"
checksum = "be55cf8942feac5c765c2c993422806843c9a9a45d4d5c407ad6dd2ea95eb9b6"
dependencies = [
 "winapi-util",
]

[[package]]
name = "thiserror"
version = "1.0.39"
source = "registry+https://github.com/rust-lang/crates.io-index"
checksum = "a5ab016db510546d856297882807df8da66a16fb8c4101cb8b30054b0d5b2d9c"
dependencies = [
 "thiserror-impl",
]

[[package]]
name = "thiserror-impl"
version = "1.0.39"
source = "registry+https://github.com/rust-lang/crates.io-index"
checksum = "5420d42e90af0c38c3290abcca25b9b3bdf379fc9f55c528f53a269d9c9a267e"
dependencies = [
 "proc-macro2",
 "quote",
 "syn 1.0.109",
]

[[package]]
name = "tinyvec"
version = "1.6.0"
source = "registry+https://github.com/rust-lang/crates.io-index"
checksum = "87cc5ceb3875bb20c2890005a4e226a4651264a5c75edb2421b52861a0a0cb50"
dependencies = [
 "tinyvec_macros",
]

[[package]]
name = "tinyvec_macros"
version = "0.1.1"
source = "registry+https://github.com/rust-lang/crates.io-index"
checksum = "1f3ccbac311fea05f86f61904b462b55fb3df8837a366dfc601a0161d0532f20"

[[package]]
name = "unicode-ident"
version = "1.0.8"
source = "registry+https://github.com/rust-lang/crates.io-index"
checksum = "e5464a87b239f13a63a501f2701565754bae92d243d4bb7eb12f6d57d2269bf4"

[[package]]
name = "unicode-normalization"
version = "0.1.22"
source = "registry+https://github.com/rust-lang/crates.io-index"
checksum = "5c5713f0fc4b5db668a2ac63cdb7bb4469d8c9fed047b1d0292cc7b0ce2ba921"
dependencies = [
 "tinyvec",
]

[[package]]
name = "unicode-normalization-alignments"
version = "0.1.12"
source = "registry+https://github.com/rust-lang/crates.io-index"
checksum = "43f613e4fa046e69818dd287fdc4bc78175ff20331479dab6e1b0f98d57062de"
dependencies = [
 "smallvec",
]

[[package]]
name = "unicode-segmentation"
version = "1.10.1"
source = "registry+https://github.com/rust-lang/crates.io-index"
checksum = "1dd624098567895118886609431a7c3b8f516e41d30e0643f03d94592a147e36"

[[package]]
name = "unicode-width"
version = "0.1.10"
source = "registry+https://github.com/rust-lang/crates.io-index"
checksum = "c0edd1e5b14653f783770bce4a4dabb4a5108a5370a5f5d8cfe8710c361f6c8b"

[[package]]
name = "utf8parse"
version = "0.2.1"
source = "registry+https://github.com/rust-lang/crates.io-index"
checksum = "711b9620af191e0cdc7468a8d14e709c3dcdb115b36f838e601583af800a370a"

[[package]]
name = "version_check"
version = "0.9.4"
source = "registry+https://github.com/rust-lang/crates.io-index"
checksum = "49874b5167b65d7193b8aba1567f5c7d93d001cafc34600cee003eda787e483f"

[[package]]
name = "wasi"
version = "0.11.0+wasi-snapshot-preview1"
source = "registry+https://github.com/rust-lang/crates.io-index"
checksum = "9c8d87e72b64a3b4db28d11ce29237c246188f4f51057d65a7eab63b7987e423"

[[package]]
name = "which"
version = "4.4.0"
source = "registry+https://github.com/rust-lang/crates.io-index"
checksum = "2441c784c52b289a054b7201fc93253e288f094e2f4be9058343127c4226a269"
dependencies = [
 "either",
 "libc",
 "once_cell",
]

[[package]]
name = "winapi"
version = "0.3.9"
source = "registry+https://github.com/rust-lang/crates.io-index"
checksum = "5c839a674fcd7a98952e593242ea400abe93992746761e38641405d28b00f419"
dependencies = [
 "winapi-i686-pc-windows-gnu",
 "winapi-x86_64-pc-windows-gnu",
]

[[package]]
name = "winapi-i686-pc-windows-gnu"
version = "0.4.0"
source = "registry+https://github.com/rust-lang/crates.io-index"
checksum = "ac3b87c63620426dd9b991e5ce0329eff545bccbbb34f3be09ff6fb6ab51b7b6"

[[package]]
name = "winapi-util"
version = "0.1.5"
source = "registry+https://github.com/rust-lang/crates.io-index"
checksum = "70ec6ce85bb158151cae5e5c87f95a8e97d2c0c4b001223f33a334e3ce5de178"
dependencies = [
 "winapi",
]

[[package]]
name = "winapi-x86_64-pc-windows-gnu"
version = "0.4.0"
source = "registry+https://github.com/rust-lang/crates.io-index"
checksum = "712e227841d057c1ee1cd2fb22fa7e5a5461ae8e48fa2ca79ec42cfc1931183f"

[[package]]
name = "windows-sys"
version = "0.45.0"
source = "registry+https://github.com/rust-lang/crates.io-index"
checksum = "75283be5efb2831d37ea142365f009c02ec203cd29a3ebecbc093d52315b66d0"
dependencies = [
 "windows-targets",
]

[[package]]
name = "windows-targets"
version = "0.42.2"
source = "registry+https://github.com/rust-lang/crates.io-index"
checksum = "8e5180c00cd44c9b1c88adb3693291f1cd93605ded80c250a75d472756b4d071"
dependencies = [
 "windows_aarch64_gnullvm",
 "windows_aarch64_msvc",
 "windows_i686_gnu",
 "windows_i686_msvc",
 "windows_x86_64_gnu",
 "windows_x86_64_gnullvm",
 "windows_x86_64_msvc",
]

[[package]]
name = "windows_aarch64_gnullvm"
version = "0.42.2"
source = "registry+https://github.com/rust-lang/crates.io-index"
checksum = "597a5118570b68bc08d8d59125332c54f1ba9d9adeedeef5b99b02ba2b0698f8"

[[package]]
name = "windows_aarch64_msvc"
version = "0.42.2"
source = "registry+https://github.com/rust-lang/crates.io-index"
checksum = "e08e8864a60f06ef0d0ff4ba04124db8b0fb3be5776a5cd47641e942e58c4d43"

[[package]]
name = "windows_i686_gnu"
version = "0.42.2"
source = "registry+https://github.com/rust-lang/crates.io-index"
checksum = "c61d927d8da41da96a81f029489353e68739737d3beca43145c8afec9a31a84f"

[[package]]
name = "windows_i686_msvc"
version = "0.42.2"
source = "registry+https://github.com/rust-lang/crates.io-index"
checksum = "44d840b6ec649f480a41c8d80f9c65108b92d89345dd94027bfe06ac444d1060"

[[package]]
name = "windows_x86_64_gnu"
version = "0.42.2"
source = "registry+https://github.com/rust-lang/crates.io-index"
checksum = "8de912b8b8feb55c064867cf047dda097f92d51efad5b491dfb98f6bbb70cb36"

[[package]]
name = "windows_x86_64_gnullvm"
version = "0.42.2"
source = "registry+https://github.com/rust-lang/crates.io-index"
checksum = "26d41b46a36d453748aedef1486d5c7a85db22e56aff34643984ea85514e94a3"

[[package]]
name = "windows_x86_64_msvc"
version = "0.42.2"
source = "registry+https://github.com/rust-lang/crates.io-index"
checksum = "9aec5da331524158c6d1a4ac0ab1541149c0b9505fde06423b02f5ef0106b9f0"

[[package]]
name = "zstd"
version = "0.12.3+zstd.1.5.2"
source = "registry+https://github.com/rust-lang/crates.io-index"
checksum = "76eea132fb024e0e13fd9c2f5d5d595d8a967aa72382ac2f9d39fcc95afd0806"
dependencies = [
 "zstd-safe",
]

[[package]]
name = "zstd-safe"
version = "6.0.4+zstd.1.5.4"
source = "registry+https://github.com/rust-lang/crates.io-index"
checksum = "7afb4b54b8910cf5447638cb54bf4e8a65cbedd783af98b98c62ffe91f185543"
dependencies = [
 "libc",
 "zstd-sys",
]

[[package]]
name = "zstd-sys"
version = "2.0.7+zstd.1.5.4"
source = "registry+https://github.com/rust-lang/crates.io-index"
checksum = "94509c3ba2fe55294d752b79842c530ccfab760192521df74a081a78d2b3c7f5"
dependencies = [
 "cc",
 "libc",
 "pkg-config",
]<|MERGE_RESOLUTION|>--- conflicted
+++ resolved
@@ -150,12 +150,6 @@
 ]
 
 [[package]]
-<<<<<<< HEAD
-name = "crunchy"
-version = "0.2.2"
-source = "registry+https://github.com/rust-lang/crates.io-index"
-checksum = "7a81dae078cea95a014a339291cec439d2f232ebe854a9d672b796c6afafa9b7"
-=======
 name = "crossbeam-channel"
 version = "0.5.7"
 source = "registry+https://github.com/rust-lang/crates.io-index"
@@ -199,6 +193,12 @@
 ]
 
 [[package]]
+name = "crunchy"
+version = "0.2.2"
+source = "registry+https://github.com/rust-lang/crates.io-index"
+checksum = "7a81dae078cea95a014a339291cec439d2f232ebe854a9d672b796c6afafa9b7"
+
+[[package]]
 name = "csv"
 version = "1.2.1"
 source = "registry+https://github.com/rust-lang/crates.io-index"
@@ -218,7 +218,6 @@
 dependencies = [
  "memchr",
 ]
->>>>>>> 44ddfe8e
 
 [[package]]
 name = "dirs-next"
@@ -341,18 +340,19 @@
 ]
 
 [[package]]
-<<<<<<< HEAD
+name = "glob"
+version = "0.3.1"
+source = "registry+https://github.com/rust-lang/crates.io-index"
+checksum = "d2fabcfbdc87f4758337ca535fb41a6d701b65693ce38287d856d1674551ec9b"
+
+[[package]]
 name = "half"
 version = "2.2.1"
 source = "registry+https://github.com/rust-lang/crates.io-index"
 checksum = "02b4af3693f1b705df946e9fe5631932443781d0aabb423b62fcd4d73f6d2fd0"
 dependencies = [
  "crunchy",
-=======
-name = "glob"
-version = "0.3.1"
-source = "registry+https://github.com/rust-lang/crates.io-index"
-checksum = "d2fabcfbdc87f4758337ca535fb41a6d701b65693ce38287d856d1674551ec9b"
+]
 
 [[package]]
 name = "hashbrown"
@@ -362,7 +362,6 @@
 dependencies = [
  "ahash",
  "autocfg",
->>>>>>> 44ddfe8e
 ]
 
 [[package]]
@@ -494,12 +493,8 @@
 dependencies = [
  "bincode",
  "bytemuck",
-<<<<<<< HEAD
- "ggml-raw",
+ "ggml",
  "half",
-=======
- "ggml",
->>>>>>> 44ddfe8e
  "partial_sort",
  "protobuf",
  "rand",
