--- conflicted
+++ resolved
@@ -6,24 +6,16 @@
 # See more keys and their definitions at https://doc.rust-lang.org/cargo/reference/manifest.html
 
 [dependencies]
-<<<<<<< HEAD
 ggml = { path = "../ggml" }
-llama = { path = "../llama", features = ["convert"] }
+llama = { path = "../llama", features = ["convert", "quantize"] }
 llm-base = { path = "../llm-base" }
 
 log = { workspace = true }
-rand = { workspace = true }
-
-clap = { version = "4.1.8", features = ["derive"] }
-=======
-llama-rs = { path = "../llama-rs", features = ["convert", "quantize"] }
-
 rand = {workspace = true}
 
 bincode = "1.3.3"
 clap = {version = "4.1.8", features = ["derive"]}
 color-eyre = {version = "0.6.2", default-features = false}
->>>>>>> 6e8aa794
 env_logger = "0.10.0"
 num_cpus = "1.15.0"
 once_cell = "1.17.1"
