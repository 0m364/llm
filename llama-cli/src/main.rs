<<<<<<< HEAD
use std::io::{self, Write};
=======
use std::{convert::Infallible, io::Write};
>>>>>>> ecbbb81f

use cli_args::CLI_ARGS;
use llama_rs::{InferenceParameters, InferenceSession, InferenceSnapshot};
use rand::thread_rng;
use rustyline::error::ReadlineError;

mod cli_args;

fn repl_mode(
    prompt: &str,
    model: &llama_rs::Model,
    vocab: &llama_rs::Vocabulary,
    params: &InferenceParameters,
) {
    let mut rl = rustyline::DefaultEditor::new().unwrap();
    loop {
        let readline = rl.readline(">> ");
        match readline {
            Ok(line) => {
                let prompt = prompt.replace("$PROMPT", &line);
                let mut session = model.start_session(CLI_ARGS.repeat_last_n);
                let mut rng = thread_rng();

                let mut sp = spinners::Spinner::new(spinners::Spinners::Dots2, "".to_string());
                session.feed_prompt(model, vocab, params, &prompt, |_| {});
                sp.stop();

                session.inference_with_prompt(model, vocab, params, "", &mut rng, |tk| {
                    print!("{tk}");
                    std::io::stdout().flush();
                });
                println!();
            }
            Err(ReadlineError::Eof) | Err(ReadlineError::Interrupted) => {
                break;
            }
            Err(err) => {
                log::error!("{err}");
            }
        }
    }
}

fn main() {
    env_logger::builder()
        .filter_level(log::LevelFilter::Info)
        .parse_default_env()
        .init();

    let args = &*CLI_ARGS;

    let inference_params = InferenceParameters {
        n_threads: args.num_threads as i32,
        n_batch: args.batch_size,
        top_k: args.top_k,
        top_p: args.top_p,
        repeat_penalty: args.repeat_penalty,
        temp: args.temp,
    };

    let prompt = if let Some(path) = &args.prompt_file {
        match std::fs::read_to_string(path) {
            Ok(prompt) => prompt,
            Err(err) => {
                log::error!("Could not read prompt file at {path}. Error {err}");
                std::process::exit(1);
            }
        }
    } else if let Some(prompt) = &args.prompt {
        prompt.clone()
    } else {
        log::error!("No prompt or prompt file was provided. See --help");
        std::process::exit(1);
    };

    let (mut model, vocab) =
        llama_rs::Model::load(&args.model_path, args.num_ctx_tokens as i32, |progress| {
            use llama_rs::LoadProgress;
            match progress {
                LoadProgress::HyperparametersLoaded(hparams) => {
                    log::debug!("Loaded HyperParams {hparams:#?}")
                }
                LoadProgress::BadToken { index } => {
                    log::info!("Warning: Bad token in vocab at index {index}")
                }
                LoadProgress::ContextSize { bytes } => log::info!(
                    "ggml ctx size = {:.2} MB\n",
                    bytes as f64 / (1024.0 * 1024.0)
                ),
                LoadProgress::MemorySize { bytes, n_mem } => log::info!(
                    "Memory size: {} MB {}",
                    bytes as f32 / 1024.0 / 1024.0,
                    n_mem
                ),
                LoadProgress::PartLoading {
                    file,
                    current_part,
                    total_parts,
                } => log::info!(
                    "Loading model part {}/{} from '{}'\n",
                    current_part,
                    total_parts,
                    file.to_string_lossy(),
                ),
                LoadProgress::PartTensorLoaded {
                    current_tensor,
                    tensor_count,
                    ..
                } => {
                    if current_tensor % 8 == 0 {
                        log::info!("Loaded tensor {current_tensor}/{tensor_count}");
                    }
                }
                LoadProgress::PartLoaded {
                    file,
                    byte_size,
                    tensor_count,
                } => {
                    log::info!("Loading of '{}' complete", file.to_string_lossy());
                    log::info!(
                        "Model size = {:.2} MB / num tensors = {}",
                        byte_size as f64 / 1024.0 / 1024.0,
                        tensor_count
                    );
                }
            }
        })
        .expect("Could not load model");

    log::info!("Model fully loaded!");

    let mut rng = thread_rng();

    if args.repl.unwrap_or(false) {
        repl_mode(&prompt, &model, &vocab, &inference_params);
    } else {
<<<<<<< HEAD
        let mut session = if let Some(restore_path) = &args.restore_prompt {
            let snapshot = InferenceSnapshot::load_from_disk(restore_path);
            match snapshot.and_then(|snapshot| model.session_from_snapshot(snapshot)) {
                Ok(session) => {
                    log::info!("Restored cached memory from {restore_path}");
                    session
=======
        model.start_session(args.repeat_last_n)
    };

    if let Some(cache_path) = &args.cache_prompt {
        let res =
            session.feed_prompt::<Infallible>(&model, &vocab, &inference_params, &prompt, |t| {
                print!("{t}");
                std::io::stdout().flush().unwrap();

                Ok(())
            });

        println!();

        match res {
            Ok(_) => (),
            Err(llama_rs::InferenceError::ContextFull) => {
                log::warn!(
                    "Context is not large enough to fit the prompt. Saving intermediate state."
                );
            }
            Err(llama_rs::InferenceError::UserCallback(_)) => unreachable!("cannot fail"),
        }

        // Write the memory to the cache file
        // SAFETY: no other model functions used inside the block
        unsafe {
            let memory = session.get_snapshot();
            match memory.write_to_disk(cache_path) {
                Ok(_) => {
                    log::info!("Successfully written prompt cache to {cache_path}");
>>>>>>> ecbbb81f
                }
                Err(err) => {
                    eprintln!("Could not restore prompt. Error: {err}");
                    std::process::exit(1);
                }
            }
<<<<<<< HEAD
        } else {
            model.start_session(args.repeat_last_n)
        };

        if let Some(cache_path) = &args.cache_prompt {
            let res = session.feed_prompt(&model, &vocab, &inference_params, &prompt, |t| {
                print!("{t}");
                std::io::stdout().flush().unwrap();
            });
            println!();
            match res {
                Ok(_) => (),
                Err(llama_rs::Error::ContextFull) => {
                    log::warn!(
                        "Context is not large enough to fit the prompt. Saving intermediate state."
                    );
                }
                err => unreachable!("{err:?}"),
            }

            // Write the memory to the cache file
            // SAFETY: no other model functions used inside the block
            unsafe {
                let memory = session.get_snapshot();
                match memory.write_to_disk(cache_path) {
                    Ok(_) => {
                        log::info!("Successfully written prompt cache to {cache_path}");
                    }
                    Err(err) => {
                        log::error!("Could not write prompt cache at {cache_path}: {err}");
                        std::process::exit(1);
                    }
                }
            }
        } else {
            let res = session.inference_with_prompt(
                &model,
                &vocab,
                &inference_params,
                &prompt,
                &mut rng,
                |t| {
                    print!("{t}");
                    std::io::stdout().flush().unwrap();
                },
            );
            println!();

            match res {
                Ok(_) => (),
                Err(llama_rs::Error::ContextFull) => {
                    log::warn!("Context window full, stopping inference.")
                }
                err => unreachable!("{err:?}"),
            }
=======
        }
    } else {
        let res = session.inference_with_prompt::<Infallible>(
            &model,
            &vocab,
            &inference_params,
            &prompt,
            args.num_predict,
            &mut rng,
            |t| {
                print!("{t}");
                std::io::stdout().flush().unwrap();

                Ok(())
            },
        );
        println!();

        match res {
            Ok(_) => (),
            Err(llama_rs::InferenceError::ContextFull) => {
                log::warn!("Context window full, stopping inference.")
            }
            Err(llama_rs::InferenceError::UserCallback(_)) => unreachable!("cannot fail"),
>>>>>>> ecbbb81f
        }
    }
}<|MERGE_RESOLUTION|>--- conflicted
+++ resolved
@@ -1,11 +1,7 @@
-<<<<<<< HEAD
-use std::io::{self, Write};
-=======
 use std::{convert::Infallible, io::Write};
->>>>>>> ecbbb81f
 
 use cli_args::CLI_ARGS;
-use llama_rs::{InferenceParameters, InferenceSession, InferenceSnapshot};
+use llama_rs::{InferenceError, InferenceParameters, InferenceSession, InferenceSnapshot};
 use rand::thread_rng;
 use rustyline::error::ReadlineError;
 
@@ -16,25 +12,43 @@
     model: &llama_rs::Model,
     vocab: &llama_rs::Vocabulary,
     params: &InferenceParameters,
+    mut session: InferenceSession,
 ) {
     let mut rl = rustyline::DefaultEditor::new().unwrap();
     loop {
         let readline = rl.readline(">> ");
         match readline {
             Ok(line) => {
+                session = model.start_session(CLI_ARGS.repeat_last_n);
                 let prompt = prompt.replace("$PROMPT", &line);
-                let mut session = model.start_session(CLI_ARGS.repeat_last_n);
                 let mut rng = thread_rng();
 
                 let mut sp = spinners::Spinner::new(spinners::Spinners::Dots2, "".to_string());
-                session.feed_prompt(model, vocab, params, &prompt, |_| {});
+                if let Err(InferenceError::ContextFull) =
+                    session.feed_prompt::<Infallible>(model, vocab, params, &prompt, |_| Ok(()))
+                {
+                    log::error!("Prompt exceeds context window length.")
+                };
                 sp.stop();
 
-                session.inference_with_prompt(model, vocab, params, "", &mut rng, |tk| {
-                    print!("{tk}");
-                    std::io::stdout().flush();
-                });
+                let res = session.inference_with_prompt::<Infallible>(
+                    model,
+                    vocab,
+                    params,
+                    "",
+                    CLI_ARGS.num_predict,
+                    &mut rng,
+                    |tk| {
+                        print!("{tk}");
+                        std::io::stdout().flush().unwrap();
+                        Ok(())
+                    },
+                );
                 println!();
+
+                if let Err(InferenceError::ContextFull) = res {
+                    log::error!("Reply exceeds context window length");
+                }
             }
             Err(ReadlineError::Eof) | Err(ReadlineError::Interrupted) => {
                 break;
@@ -135,22 +149,25 @@
     log::info!("Model fully loaded!");
 
     let mut rng = thread_rng();
-
-    if args.repl.unwrap_or(false) {
-        repl_mode(&prompt, &model, &vocab, &inference_params);
+    let mut session = if let Some(restore_path) = &args.restore_prompt {
+        let snapshot = InferenceSnapshot::load_from_disk(restore_path);
+        match snapshot.and_then(|snapshot| model.session_from_snapshot(snapshot)) {
+            Ok(session) => {
+                log::info!("Restored cached memory from {restore_path}");
+                session
+            }
+            Err(err) => {
+                log::error!("{err}");
+                std::process::exit(1);
+            }
+        }
     } else {
-<<<<<<< HEAD
-        let mut session = if let Some(restore_path) = &args.restore_prompt {
-            let snapshot = InferenceSnapshot::load_from_disk(restore_path);
-            match snapshot.and_then(|snapshot| model.session_from_snapshot(snapshot)) {
-                Ok(session) => {
-                    log::info!("Restored cached memory from {restore_path}");
-                    session
-=======
         model.start_session(args.repeat_last_n)
     };
 
-    if let Some(cache_path) = &args.cache_prompt {
+    if args.repl {
+        repl_mode(&prompt, &model, &vocab, &inference_params, session);
+    } else if let Some(cache_path) = &args.cache_prompt {
         let res =
             session.feed_prompt::<Infallible>(&model, &vocab, &inference_params, &prompt, |t| {
                 print!("{t}");
@@ -163,12 +180,12 @@
 
         match res {
             Ok(_) => (),
-            Err(llama_rs::InferenceError::ContextFull) => {
+            Err(InferenceError::ContextFull) => {
                 log::warn!(
                     "Context is not large enough to fit the prompt. Saving intermediate state."
                 );
             }
-            Err(llama_rs::InferenceError::UserCallback(_)) => unreachable!("cannot fail"),
+            Err(InferenceError::UserCallback(_)) => unreachable!("cannot fail"),
         }
 
         // Write the memory to the cache file
@@ -178,70 +195,12 @@
             match memory.write_to_disk(cache_path) {
                 Ok(_) => {
                     log::info!("Successfully written prompt cache to {cache_path}");
->>>>>>> ecbbb81f
                 }
                 Err(err) => {
                     eprintln!("Could not restore prompt. Error: {err}");
                     std::process::exit(1);
                 }
             }
-<<<<<<< HEAD
-        } else {
-            model.start_session(args.repeat_last_n)
-        };
-
-        if let Some(cache_path) = &args.cache_prompt {
-            let res = session.feed_prompt(&model, &vocab, &inference_params, &prompt, |t| {
-                print!("{t}");
-                std::io::stdout().flush().unwrap();
-            });
-            println!();
-            match res {
-                Ok(_) => (),
-                Err(llama_rs::Error::ContextFull) => {
-                    log::warn!(
-                        "Context is not large enough to fit the prompt. Saving intermediate state."
-                    );
-                }
-                err => unreachable!("{err:?}"),
-            }
-
-            // Write the memory to the cache file
-            // SAFETY: no other model functions used inside the block
-            unsafe {
-                let memory = session.get_snapshot();
-                match memory.write_to_disk(cache_path) {
-                    Ok(_) => {
-                        log::info!("Successfully written prompt cache to {cache_path}");
-                    }
-                    Err(err) => {
-                        log::error!("Could not write prompt cache at {cache_path}: {err}");
-                        std::process::exit(1);
-                    }
-                }
-            }
-        } else {
-            let res = session.inference_with_prompt(
-                &model,
-                &vocab,
-                &inference_params,
-                &prompt,
-                &mut rng,
-                |t| {
-                    print!("{t}");
-                    std::io::stdout().flush().unwrap();
-                },
-            );
-            println!();
-
-            match res {
-                Ok(_) => (),
-                Err(llama_rs::Error::ContextFull) => {
-                    log::warn!("Context window full, stopping inference.")
-                }
-                err => unreachable!("{err:?}"),
-            }
-=======
         }
     } else {
         let res = session.inference_with_prompt::<Infallible>(
@@ -262,11 +221,10 @@
 
         match res {
             Ok(_) => (),
-            Err(llama_rs::InferenceError::ContextFull) => {
+            Err(InferenceError::ContextFull) => {
                 log::warn!("Context window full, stopping inference.")
             }
-            Err(llama_rs::InferenceError::UserCallback(_)) => unreachable!("cannot fail"),
->>>>>>> ecbbb81f
+            Err(InferenceError::UserCallback(_)) => unreachable!("cannot fail"),
         }
     }
 }